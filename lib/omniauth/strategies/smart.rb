--- conflicted
+++ resolved
@@ -172,12 +172,7 @@
 
       # SMART protocol requires submitting the url with encoded parameters
       def url_with_encoded_params(uri, params)
-<<<<<<< HEAD
-        # uri parsing https://gitlab.com/honeyryderchuck/httpx/-/blob/master/lib/httpx/utils.rb#L28-41
-        "#{URI::RFC2396_Parser.new.escape(uri)}?#{URI.encode_www_form(params)}"
-=======
         "#{URI::Parser.new.escape(uri)}?#{URI.encode_www_form(params)}"
->>>>>>> dc8e15cf
       end
 
       def redirect_uri
